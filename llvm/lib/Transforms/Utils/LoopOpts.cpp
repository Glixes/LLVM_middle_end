#include "llvm/Transforms/Utils/LoopOpts.h"
#include "llvm/IR/Dominators.h"

using namespace llvm;


const std::string invariant_tag = "invariant";
const std::string use_dominator = "use_dominator";
const std::string exits_dominator = "exits_dominator";
const std::string dead_inst = "dead";
<<<<<<< HEAD
=======
SmallVector<std::string> tags = {invariant_tag, use_dominator, exits_dominator, dead_inst};

void clearMetadata (Instruction *inst) 
{
    for (auto type: tags)
        inst->setMetadata(type, NULL);
}
>>>>>>> 9a0c423f

bool isAlreadyLoopInvariant (Instruction *inst)
{
    return inst->getMetadata(invariant_tag);
}

bool isLoopInvariant (Value *v, Loop* L)
{
    Instruction *v_inst = dyn_cast<Instruction>(v);
    // v_inst is NULL when v is an argument of the function
    if (!v_inst || isAlreadyLoopInvariant(v_inst) || !L->contains(v_inst))
        return true;
    
    outs() << "Is value " << *v_inst << " invariant?\n";
    
    Constant *c_inst = dyn_cast<Constant>(v);
    outs() << "Is the value " << c_inst << " constant?\n";
    if (c_inst)
        return true;
    
    return false;
}

bool isLoopInvariant (const Instruction *inst, Loop* L)
{
    Value *val1 = inst->getOperand(0);
    Value *val2 = inst->getOperand(1);
    outs() << "Analyzing operands: " << *val1 << ", " << *val2 << "\n";
    
    return isLoopInvariant(val1, L) && isLoopInvariant(val2, L);
}

void markExitsDominatorBlocks (Loop &L, DominatorTree *DT)
{
    SmallVector<BasicBlock*> exiting_blocks;
    for (auto BI = L.block_begin(); BI != L.block_end(); ++BI)
    {
        BasicBlock *BB = *BI;
        if (L.isLoopExiting(BB))
            exiting_blocks.push_back(BB);
    }

    for (auto BI = L.block_begin(); BI != L.block_end(); ++BI)
    {
        BasicBlock *BB = *BI;
        LLVMContext &C = BB->getContext();
        outs() << "Basic block: " << *BB << "\n";

        bool is_dominator = true;
        for (auto EB: exiting_blocks)
        {
            if (!DT->dominates(BB, EB))
            {
                is_dominator = false;
                break;
            }
        }

        if (is_dominator)
        {
            MDNode *N = MDNode::get(C, MDString::get(C, ""));
            Instruction *terminator = BB->getTerminator();
            terminator->setMetadata(exits_dominator, N);
            outs() << "Basic block: marked as exits dominator\n";
        }
    }
}

std::vector<Use*> getUses (Instruction *inst)
{
    std::vector<Use*> uses_to_check;
    for (Value::use_iterator iter = inst->use_begin(); iter != inst->use_end(); ++iter)
    {
        Use *use_of_inst = &(*iter);
        Instruction *user_inst = dyn_cast<Instruction>(iter->getUser());
        outs() << "Use: " << *(user_inst) << "\n";
        if (isa<PHINode>(user_inst))
        {
            std::vector<Use*> res = getUses(user_inst);
            uses_to_check.insert(uses_to_check.end(), res.begin(), res.end());
        }
        else
            uses_to_check.push_back(use_of_inst);
    }
    return uses_to_check;
};

void markIfUseDominator (Instruction *inst, DominatorTree *DT)
{
    std::function<std::vector<Use*>(Instruction*)> getUses = [&](Instruction *inst) -> std::vector<Use*>
    {
        std::vector<Use*> uses_to_check;
        for (Value::use_iterator iter = inst->use_begin(); iter != inst->use_end(); ++iter)
        {
            Use *use_of_inst = &(*iter);
            Instruction *user_inst = dyn_cast<Instruction>(iter->getUser());
            outs() << "Use: " << *(user_inst) << "\n";
            if (isa<PHINode>(user_inst))
            {
                std::vector<Use*> res = getUses(user_inst);
                uses_to_check.insert(uses_to_check.end(), res.begin(), res.end());
            }
            else
                uses_to_check.push_back(use_of_inst);
        }
        return uses_to_check;
    };

    std::vector<Use*> uses = getUses(inst);
    Value *inst_val = dyn_cast<Value>(inst);

    for (Use *use : uses)
    {
        outs() << DT->dominates(inst_val, *use) << "\n";
        if (!DT->dominates(inst_val, *use))
            return;
    }
    LLVMContext &C = inst->getContext();
    MDNode *N = MDNode::get(C, MDString::get(C, ""));
    inst->setMetadata(use_dominator, N);
    outs() << "Instruction: marked as use dominator\n";
    return;
}

<<<<<<< HEAD
bool markDeadInstructions (Loop *L)
{
    for (auto BI = L->block_begin(); BI != L->block_end(); ++BI)
    {
        BasicBlock *BB = *BI;
        for (BasicBlock::iterator i = BB->begin(); i != BB->end(); i++)
        { 
            Instruction *inst = dyn_cast<Instruction>(i);
            LLVMContext &C = inst->getContext();
            std::vector<Use*> uses = getUses(inst);
            bool isDead = true;
            for (Use *use : uses)
            {
                if (!L->contains(use->getUser()))
                {
                    isDead = false;
                    break;
                }
            }

            if (isDead = true)
            {
                MDNode *N = MDNode::get(C, MDString::get(C, ""));
                inst->setMetadata(dead_inst, N);
                outs() << "Instruction: marked as dead\n";
            }
            return true;
        }
    }
}
=======
>>>>>>> 9a0c423f

void codeMotion (DomTreeNode *node_DT, BasicBlock *preheader)
{
    SmallVector<Instruction*> toBeMoved;
    outs() << "1\n";
    if (!node_DT)
        return;
    BasicBlock *node = node_DT->getBlock();
    outs() << "BB : " << *node << "\n";
    outs() << "2\n";
    
    outs() << "3\n";
    for (auto inst = node->begin(); inst != node->end(); inst++)
    {
        outs() << *inst << "\n";
        outs() << "4\n";
        bool move = ((!inst->getMetadata(dead_inst) && !node->getTerminator()->getMetadata(exits_dominator)) || !inst->getMetadata(use_dominator) || !inst->getMetadata(invariant_tag));
        clearMetadata(&(*inst));
        if (move)
            continue;
        toBeMoved.push_back(&(*inst));
        outs() << "5\n";   
    }
    outs() << "6\n";

    outs() << "7\n";

    Instruction *last_preheader_inst = &(*(preheader->getTerminator()));

    for (auto inst: toBeMoved){
        // move inst in preheader
        outs() << "To be deleted inst " << *inst << "\n";
        outs() << "Trying to insert before inst " << *last_preheader_inst << "\n";
        inst->removeFromParent();
        inst->insertBefore(last_preheader_inst);
        outs() << "Newly inserted inst " << *inst << "\n";
    }

    for (DomTreeNode *child : node_DT->children())
    {
        codeMotion(child, preheader);
    }

    outs() << "8\n";
}


PreservedAnalyses LoopOpts::run (Loop &L, LoopAnalysisManager &LAM, 
                                    LoopStandardAnalysisResults &LAR, LPMUpdater &LU)
{
    DominatorTree *DT = &LAR.DT;
    //BasicBlock *root_DT = (DT->getRootNode())->getBlock();
    
    outs() << "Pre-header: " << *(L.getLoopPreheader()) << "\n";
    outs() << "Header: " << *(L.getHeader()) << "\n";
    // outs() << L.getBlocks() << "\n";
    Loop *Loop = &L;
    for (auto BI = L.block_begin(); BI != L.block_end(); ++BI)
    {
        BasicBlock *BB = *BI;
        outs() << "Basic block: " << *BB << "\n";
        for (auto i = BB->begin(); i != BB->end(); i++)
        {
            Instruction *inst = dyn_cast<Instruction>(i);
            if (!inst->isBinaryOp())
                continue;
            outs() << "Instruction: " << *inst << "\n";
            if (isLoopInvariant(inst, Loop))
            {   
                LLVMContext &C = inst->getContext();
                MDNode *N = MDNode::get(C, MDString::get(C, "h"));
                inst->setMetadata("invariant", N);
                
                outs() << "Loop invariant instruction detected: " << *inst << "\n";
            }
            markIfUseDominator(inst, DT);
            //markDead(inst,L);
        }
    }

    markExitsDominatorBlocks(L, DT);

    codeMotion(DT->getRootNode(), L.getLoopPreheader());

    return PreservedAnalyses::all();
}<|MERGE_RESOLUTION|>--- conflicted
+++ resolved
@@ -8,8 +8,6 @@
 const std::string use_dominator = "use_dominator";
 const std::string exits_dominator = "exits_dominator";
 const std::string dead_inst = "dead";
-<<<<<<< HEAD
-=======
 SmallVector<std::string> tags = {invariant_tag, use_dominator, exits_dominator, dead_inst};
 
 void clearMetadata (Instruction *inst) 
@@ -17,7 +15,6 @@
     for (auto type: tags)
         inst->setMetadata(type, NULL);
 }
->>>>>>> 9a0c423f
 
 bool isAlreadyLoopInvariant (Instruction *inst)
 {
@@ -142,7 +139,6 @@
     return;
 }
 
-<<<<<<< HEAD
 bool markDeadInstructions (Loop *L)
 {
     for (auto BI = L->block_begin(); BI != L->block_end(); ++BI)
@@ -173,8 +169,7 @@
         }
     }
 }
-=======
->>>>>>> 9a0c423f
+
 
 void codeMotion (DomTreeNode *node_DT, BasicBlock *preheader)
 {
