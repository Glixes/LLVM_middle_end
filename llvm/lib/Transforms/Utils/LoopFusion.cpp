#include "llvm/Transforms/Utils/LoopFusion.h"
#include "llvm/Analysis/ScalarEvolution.h"
#include "llvm/IR/Instructions.h"
#include <llvm/IR/Dominators.h>
#include <llvm/Analysis/PostDominators.h>
#include <llvm/Analysis/LoopInfo.h>
#include <llvm/Analysis/DependenceAnalysis.h>
#include <llvm/Analysis/ScalarEvolutionExpressions.h>
#include <llvm/Transforms/Utils/BasicBlockUtils.h>

#define DEBUG

using namespace llvm;

/** Returns true if the loops are adjacent, i.e. the exit block of the first loop is the preheader 
 * of the second one (or the guard block if the loop is guarded). Otherwise, it returns false.
 * 
 * @param l1 loop 1
 * @param l2 loop 2
 * @return bool
*/
bool areAdjacent (Loop *l1, Loop *l2)
{
    // check for all the exiting blocks of l1
    SmallVector<BasicBlock*, 4> exit_blocks;
    l1->getUniqueNonLatchExitBlocks(exit_blocks);
    for (BasicBlock *BB : exit_blocks)
    {
        if (BB != (l2->isGuarded() ? dyn_cast<BasicBlock>(l2->getLoopGuardBranch()) : l2->getLoopPreheader()))
            return false;
    }
    return true;
}


/** @brief Returns true if the loops have the same number of iterations.
 * Otherwise, it returns false. The number of iterations is computed based on the number of backedges taken.
 * 
 * @param l1 loop 1
 * @param l2 loop 2
 * @param SE scalar evolution
 * @return bool
*/
bool haveSameIterationsNumber (Loop *l1, Loop *l2, ScalarEvolution *SE)
{
    auto getTripCount = [SE] (Loop *l) -> const SCEV *
    {
        const SCEV *trip_count = SE->getBackedgeTakenCount(l);

        if (isa<SCEVCouldNotCompute>(trip_count))
        {
            outs() << "Trip count of loop " << l->getName() << " could not be computed.";
            return nullptr;
        }

        return trip_count;
    };

    return getTripCount(l1) == getTripCount(l2);
}


/** @brief Returns true if the loops are control flow equivalent.
 * I.e. when l1 executes, also l2 executes and when l2 executes also l1 executes.
 * Otherwise, it returns false.
 * 
 * @param l1 loop 1
 * @param l2 loop 2
 * @param DT domiator tree
 * @param PDT post dominator tree
 * @return bool
*/
bool areFlowEquivalent (Loop *l1, Loop *l2, DominatorTree *DT, PostDominatorTree *PDT)
{
    BasicBlock *B1 = l1->getHeader();
    BasicBlock *B2 = l2->getHeader();
    
    return (DT->dominates(B1, B2) && PDT->dominates(B2, B1));
}


<<<<<<< HEAD
bool isDistanceNegative (Instruction *inst1, Instruction *inst2, Loop *loop1, Loop *loop2, ScalarEvolution &SE, DependenceInfo &DI){
=======
bool isDistanceNegative (Instruction *inst1, Instruction *inst2, Loop *loop1, Loop *loop2, 
    ScalarEvolution &SE, DependenceInfo DI)
{
>>>>>>> 9e4df81a

    // This lambda returns CanonicalAddExpr (or something better if it exists)
    auto getSCEVExpr = [&SE](Instruction *instToAnalyze, Loop *loop) -> const SCEVAddRecExpr* {
        
        Value *instArguments = getLoadStorePointerOperand(instToAnalyze);        
        const SCEV *scevPtr = SE.getSCEVAtScope(instArguments, loop);   

        #ifdef DEBUG
            outs() << "SCEV: " << *scevPtr << " with type " << scevPtr->getSCEVType() << "\n";
        #endif

        if ((scevPtr->getSCEVType() != SCEVTypes::scAddRecExpr && scevPtr->getSCEVType() != SCEVTypes::scAddExpr))
            return nullptr;
        
        std::vector<const SCEV *> SCEVOperands = scevPtr->operands();
        
        #ifdef DEBUG
            for (auto op: SCEVOperands)
                outs() << "Operand: " << *op << "\n";
        #endif

        SmallPtrSet<const SCEVPredicate *, 4> Preds;

        const SCEVAddRecExpr *CanonicalAddExpr = (isa<SCEVAddRecExpr>(scevPtr) ? 
            dyn_cast<SCEVAddRecExpr>(scevPtr) : SE.convertSCEVToAddRecWithPredicates(scevPtr, loop, Preds));       

        outs() << *CanonicalAddExpr << "\n";

        return CanonicalAddExpr;
    };

    const SCEVAddRecExpr *loadSCEV = getSCEVExpr(inst1, loop1); 
    const SCEVAddRecExpr *storeSCEV = getSCEVExpr(inst2, loop2);
    
    if (!(loadSCEV && storeSCEV)){
        #ifdef DEBUG
            outs() << "Can't find a Canonical Add Expression for inst!" << "\n";
        #endif
        return true;
    }

    // dependence analysis TOBEREMOVED
    auto instructionDependence = DI.depends(inst1, inst2, true);

    #ifdef DEBUG
        outs() << "isDirectionNegative()? " << instructionDependence->isDirectionNegative() << "\n";
        outs() << "normalize()? " << instructionDependence->normalize(&SE) << "\n";
    #endif

    // strong SIV test
    const SCEV* baseAddressFirstInstruction = storeSCEV->getStart();
    const SCEV* baseAddressSecondInstruction = loadSCEV->getStart();
    const SCEV* strideStore = storeSCEV->getStepRecurrence(SE);
    const SCEV* strideLoad = loadSCEV->getStepRecurrence(SE);

    #ifdef DEBUG
        outs() << "Store start: " << *baseAddressFirstInstruction << "\n";
        outs() << "Load start: " << *baseAddressSecondInstruction << "\n";
        outs() << "Store step recurrence: " << *strideStore << "\n";
        outs() << "Load step recurrence: " << *strideLoad << "\n";
    #endif

    if (!SE.isKnownNonZero(strideStore) || strideStore != strideLoad){
        outs() << "Cannot compute distance\n";
        return true;
    }

    const SCEV *instructionsDelta = SE.getMinusSCEV(baseAddressFirstInstruction, baseAddressSecondInstruction);
    const SCEV *dependence_dist = nullptr;
    
    // can we compute distance?
    if (isa<SCEVConstant>(instructionsDelta) && isa<SCEVConstant>(strideStore)) {
  
        // The following lines of code return the product of stride and delta. Since we are working with int, there is no way to obtain d = i' - i = (c1 - c2) / stride, the result will be always 0. We left diagnostic print to show how we tried to compute the formula.
        #ifdef DEBUG
            //const SCEV *divisionWithStride = SE.getUDivExpr(SE.getOne(strideStore->getType()), strideStore);
            outs() << "Stride: " << *strideStore << ", delta: " << *instructionsDelta << ". Stride type: "<< *strideStore->getType();
        #endif
        
        //We use the mul to compute the sign. This result is given considered type size too. To obtain a better result, we should divide by 4 to "remove" integer data type size
        dependence_dist = SE.getMulExpr(instructionsDelta, strideStore);
        outs() << "Dependence distance: " << *dependence_dist << "\n";

    }
    else{
        outs() << "Cannot compute distance\n";
        return true;
    }
    
    //Only for diagnostic purposes
    bool isStoreGELoad = SE.isKnownPredicate(ICmpInst::ICMP_SGE, storeSCEV, loadSCEV);
    
    bool isLoadGELoad = SE.isKnownPredicate(ICmpInst::ICMP_SLT, dependence_dist, SE.getZero(strideStore->getType()));
    
    #ifdef DEBUG
        outs() << "Predicate 'always store >= load': " << (isStoreGELoad ? "True" : "False") << "\n";
        outs() << "Predicate 'dependence dist < 0': " << (isLoadGELoad ? "True" : "False") << "\n";
    #endif

    return isLoadGELoad;
}


bool areDistanceIndependent (Loop *l1, Loop *l2, ScalarEvolution &SE, DependenceInfo &DI)
{
    // get all the loads and stores
    std::vector<Value*> loads1;
    std::vector<Value*> stores1;
    std::vector<Value*> loads2;
    std::vector<Value*> stores2;

    //Lambda function. This collect loads and stores in vectors 
    auto collectLoadStores = [] (std::vector<Value*> *loads, std::vector<Value*> *stores, Loop *l) {
        for (auto BI = l->block_begin(); BI != l->block_end(); ++BI) {
            
            BasicBlock *BB = *BI;

            for (auto i = BB->begin(); i != BB->end(); i++) {
                Instruction *inst = dyn_cast<Instruction>(i);
                if (inst){
                    if (isa<StoreInst>(inst))
                        stores->push_back(inst);
                    if (isa<LoadInst>(inst))
                        loads->push_back(inst);
                }
                else
                    continue;

            }}
    };
    
    collectLoadStores(&loads1, &stores1, l1);
    collectLoadStores(&loads2, &stores2, l2);

    #ifdef DEBUG        
        outs() << "\n Loads dump \n";
        for(auto i : loads1)   
            {outs() << *i << "\n";}
        for(auto i : loads2)   
            {outs() << *i << "\n";}
        
        outs() << "\n Stores dump \n";    
        for(auto i : stores1)  
            {outs() << *i << "\n";}
        for(auto i : stores2)  
            {outs() << *i << "\n";}
    #endif

    for (auto store: stores1){
        Instruction *storeInst = dyn_cast<Instruction>(store);
        for (auto load: loads2){
            Instruction *loadInst = dyn_cast<Instruction>(load);
            
            auto instructionDependence = DI.depends(storeInst, loadInst, true);

            #ifdef DEBUG
                outs() << "Checking " << *load << " " << *store << " dep? " <<
                    (instructionDependence ? "True" : "False") << "\n";
            #endif

            if (instructionDependence
                && !instructionDependence->isInput()
                && !instructionDependence->isOutput()) {
                
                // If isDistanceNegative, then there is a negative distance dependency, so return false
                if (isDistanceNegative(loadInst, storeInst, l2, l1, SE, DI)){
                    // outs() << "isDirectionNegative()? " << instructionDependence->isDirectionNegative() << "\n";
                    
                    return false;
                }
            }
        }
    }
    return true;
}


/** @brief Fuses the given loops.
 * The body of the second loop, after beeing unlinked, is connected after the body of the first loop.
 * 
 * @param l1 loop 1
 * @param l2 loop 2
*/
void fuseLoop (Loop *l1, Loop *l2)
{
    BasicBlock *l2_entry_block = l2->isGuarded() ? l2->getLoopGuardBranch()->getParent() : l2->getLoopPreheader(); 

    SmallVector<BasicBlock *> exits_blocks;
    
    /*
    Replace the uses of the induction variable of the second loop with 
    the induction variable of the first loop.
    */
    PHINode *index1 = l1->getCanonicalInductionVariable();
    PHINode *index2 = l2->getCanonicalInductionVariable();
    index2->replaceAllUsesWith(index1);

    /*
    Data structure to get reference to the basic blocks that will undergo relocation.
    */
    struct LoopStructure
    {
        BasicBlock *header;
        BasicBlock *latch;
        BasicBlock *body_head;
        BasicBlock *body_tail;

        LoopStructure (Loop *l)
        {
            this->header = l->getHeader();
            this->latch = l->getLoopLatch();
            this->body_head = getBodyHead(l, header);
            this->body_tail = latch->getUniquePredecessor();
        }

        BasicBlock *getBodyHead (Loop *l, BasicBlock *header)
        {
            for (auto sit = succ_begin(header); sit != succ_end(header); sit++)
            {
                BasicBlock *successor = dyn_cast<BasicBlock>(*sit);
                if (l->contains(successor))
                    return successor;
            }
            return nullptr;
        }
    };
    
    LoopStructure *first_loop = new LoopStructure(l1);
    LoopStructure *second_loop = new LoopStructure(l2);

    l2->getExitBlocks(exits_blocks);
    for (BasicBlock *BB : exits_blocks)
    {
        for (pred_iterator pit = pred_begin(BB); pit != pred_end(BB); pit++)
        {
            BasicBlock *predecessor = dyn_cast<BasicBlock>(*pit);
            if (predecessor == l2->getHeader())
            {
                l1->getHeader()->getTerminator()->replaceUsesOfWith(l2_entry_block, BB);
            }
        }
    }

    BranchInst *new_branch = BranchInst::Create(second_loop->latch);
    ReplaceInstWithInst(second_loop->header->getTerminator(), new_branch);

    first_loop->body_tail->getTerminator()->replaceUsesOfWith(first_loop->latch, second_loop->body_head);
    second_loop->body_tail->getTerminator()->replaceUsesOfWith(second_loop->latch, first_loop->latch);

    delete first_loop;
    delete second_loop;

    return;
}

PreservedAnalyses LoopFusion::run (Function &F,FunctionAnalysisManager &AM)
{
    LoopInfo &LI = AM.getResult<LoopAnalysis>(F);
    ScalarEvolution &SE = AM.getResult<ScalarEvolutionAnalysis>(F);
    DominatorTree &DT = AM.getResult<DominatorTreeAnalysis>(F);
    PostDominatorTree &PDT = AM.getResult<PostDominatorTreeAnalysis>(F);
    DependenceInfo &DI = AM.getResult<DependenceAnalysis>(F);

    SmallVector<Loop *, 4> loops_forest = LI.getLoopsInPreorder();

    if (loops_forest.size() <= 1)
        return PreservedAnalyses::all();

    std::unordered_map<unsigned, Loop*> last_loop_at_level;
    last_loop_at_level[loops_forest[0]->getLoopDepth()] = loops_forest[0];


    bool fusion_happened = false;
    for (size_t i = 1; i < loops_forest.size(); i++)
    {
        unsigned loop_depth = loops_forest[i]->getLoopDepth();
        Loop *l1 = last_loop_at_level[loop_depth];
        Loop *l2 = loops_forest[i];

        // check whether l1 exists, i.e. there is a loop at the current loop level that has been visited before
        // check for the same parent
        if (l1 && l1->getParentLoop() == l2->getParentLoop())
        {
            /*
            Expoliting the logical short-circuit, as soon as one of the functions returns false, 
            the others remaining checks are not executed and the if statement condition becomes false.
            */ 
            if (areAdjacent(l1, l2) && 
                haveSameIterationsNumber(l1, l2, &SE) && 
                areFlowEquivalent(l1, l2, &DT, &PDT) && 
                areDistanceIndependent(l1, l2, SE, DI))
            {
                outs() << "Starting fusion ...\n";
                fuseLoop(l1, l2);
                fusion_happened = true;
                outs() << "Fusion done\n";
                break;
            }
        }
        
        last_loop_at_level[loop_depth] = loops_forest[i];
    }

    return fusion_happened ? PreservedAnalyses::none() : PreservedAnalyses::all();
}<|MERGE_RESOLUTION|>--- conflicted
+++ resolved
@@ -79,13 +79,9 @@
 }
 
 
-<<<<<<< HEAD
-bool isDistanceNegative (Instruction *inst1, Instruction *inst2, Loop *loop1, Loop *loop2, ScalarEvolution &SE, DependenceInfo &DI){
-=======
 bool isDistanceNegative (Instruction *inst1, Instruction *inst2, Loop *loop1, Loop *loop2, 
     ScalarEvolution &SE, DependenceInfo DI)
 {
->>>>>>> 9e4df81a
 
     // This lambda returns CanonicalAddExpr (or something better if it exists)
     auto getSCEVExpr = [&SE](Instruction *instToAnalyze, Loop *loop) -> const SCEVAddRecExpr* {
