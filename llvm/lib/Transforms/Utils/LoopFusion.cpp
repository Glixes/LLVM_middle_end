#include "llvm/Transforms/Utils/LoopFusion.h"
#include "llvm/Analysis/ScalarEvolution.h"
#include "llvm/IR/Instructions.h"
#include <llvm/IR/Dominators.h>
#include <llvm/Analysis/PostDominators.h>
#include <llvm/Analysis/LoopInfo.h>
#include <llvm/Analysis/DependenceAnalysis.h>
#include <llvm/Analysis/ScalarEvolutionExpressions.h>
#include <llvm/Transforms/Utils/BasicBlockUtils.h>


#define DEBUG

using namespace llvm;

/** Returns true if the loops are adjacent, i.e. the exit block of the first loop is the preheader 
 * of the second one (or the guard block if the loop is guarded). Otherwise, it returns false.
 * 
 * @param l1 loop 1
 * @param l2 loop 2
 * @return bool
*/
bool areAdjacent (Loop *l1, Loop *l2)
{
    // check for all the exiting blocks of l1
    SmallVector<BasicBlock*, 4> exit_blocks;

    l1->getUniqueNonLatchExitBlocks(exit_blocks);

    for (BasicBlock *BB : exit_blocks)
    {
        if (BB != (l2->isGuarded() ? dyn_cast<BasicBlock>(l2->getLoopGuardBranch()) : l2->getLoopPreheader()))
            return false;
    }
    return true;
}


/** @brief Returns true if the loops have the same number of iterations.
 * Otherwise, it returns false. The number of iterations is computed based on the number of backedges taken.
 * 
 * @param l1 loop 1
 * @param l2 loop 2
 * @param SE scalar evolution
 * @return bool
*/
bool haveSameIterationsNumber (Loop *l1, Loop *l2, ScalarEvolution *SE)
{
    auto getTripCount = [SE] (Loop *l) -> const SCEV * {
        const SCEV *trip_count = SE->getBackedgeTakenCount(l);

        if (isa<SCEVCouldNotCompute>(trip_count))
        {
            outs() << "Trip count of loop " << l->getName() << " could not be computed.";
            return nullptr;
        }
        outs() << "Trip count: " << *trip_count << "\n";
        return trip_count;
    };

    return getTripCount(l1) == getTripCount(l2);
}


/** @brief Returns true if the loops are control flow equivalent.
 * I.e. when l1 executes, also l2 executes and when l2 executes also l1 executes.
 * Otherwise, it returns false.
 * 
 * @param l1 loop 1
 * @param l2 loop 2
 * @param DT domiator tree
 * @param PDT post dominator tree
 * @return bool
*/
bool areFlowEquivalent (Loop *l1, Loop *l2, DominatorTree *DT, PostDominatorTree *PDT)
{
    BasicBlock *B1 = l1->getHeader();
    BasicBlock *B2 = l2->getHeader();
    
    return (DT->dominates(B1, B2) && PDT->dominates(B2, B1));
}

/**
 * This function returns True if the distance between inst1 and inst2 is Negative. 
 * 
 * @param inst1 first instruction to analyze
 * @param inst2 second instruction to analyze
 * @param Loop1 Loop that contains first instruction
 * @param Loop2 Loop that contains second instruction
 * @param ScalarEvolution
*/
bool isDistanceNegative (Instruction *inst1, Instruction *inst2, Loop *loop1, Loop *loop2, ScalarEvolution &SE)
{   
<<<<<<< HEAD
    // This lambda returns CanonicalAddExpr (or something better if it exists)
    auto getSCEVExpr = [&SE](Instruction *instructionToAnalyze, Loop *loopOfTheInstruction) -> const SCEVAddRecExpr* {
=======
    // This lambda returns a polynomial recurrence on the trip count, an object of type SCEVAddRecExpr*,
    // the reason is that this class offers more utilities than a regular SCEV*
    auto getSCEVExpr = [&SE](Instruction *instToAnalyze, Loop *loop) -> const SCEVAddRecExpr* {
>>>>>>> 7024a661
        
        Value *instructionArguments = getLoadStorePointerOperand(instructionToAnalyze);        
        const SCEV *SCEVFromInstruction = SE.getSCEVAtScope(instructionArguments, loopOfTheInstruction);   

        #ifdef DEBUG
            outs() << "SCEV: " << *SCEVFromInstruction << " with type " << SCEVFromInstruction->getSCEVType() << "\n";
        #endif

<<<<<<< HEAD
        if ((SCEVFromInstruction->getSCEVType() != SCEVTypes::scAddRecExpr && SCEVFromInstruction->getSCEVType() != SCEVTypes::scAddExpr))
=======
        // only convert "compatible" types of SCEV
        if ((scevPtr->getSCEVType() != SCEVTypes::scAddRecExpr && scevPtr->getSCEVType() != SCEVTypes::scAddExpr))
>>>>>>> 7024a661
            return nullptr;
        
        std::vector<const SCEV *> SCEVOperands = SCEVFromInstruction->operands();
        
        #ifdef DEBUG
            outs() << "Operand: ";
            for (auto op: SCEVOperands)
                outs() << *op << ", ";
            outs() << "\n";
        #endif

        SmallPtrSet<const SCEVPredicate *, 4> Preds;
<<<<<<< HEAD

        const SCEVAddRecExpr *CanonicalAddExpr = SE.convertSCEVToAddRecWithPredicates(SCEVFromInstruction, loopOfTheInstruction, Preds);       

        outs() << *CanonicalAddExpr << "\n";

        return CanonicalAddExpr;
=======
        const SCEVAddRecExpr *PolRec = SE.convertSCEVToAddRecWithPredicates(scevPtr, loop, Preds);       
        
        #ifdef DEBUG
            outs() << "Polynomial recurrence" << *PolRec << "\n";
        #endif
        
        return PolRec;
>>>>>>> 7024a661
    };

    const SCEVAddRecExpr *inst1AddRec = getSCEVExpr(inst1, loop1); 
    const SCEVAddRecExpr *inst2AddRec = getSCEVExpr(inst2, loop2);
    
    if (!(inst1AddRec && inst2AddRec)){
        #ifdef DEBUG
            outs() << "Can't find a polynomial recurrence for inst!\n";
        #endif
        return true;
    }

    const SCEV* baseAddressFirstInstruction = inst2AddRec->getStart();
    const SCEV* baseAddressSecondInstruction = inst1AddRec->getStart();
    const SCEV* strideStore = inst2AddRec->getStepRecurrence(SE);
    const SCEV* strideLoad = inst1AddRec->getStepRecurrence(SE);

    #ifdef DEBUG
        outs() << "Store start: " << *baseAddressFirstInstruction << "\n";
        outs() << "Load start: " << *baseAddressSecondInstruction << "\n";
        outs() << "Store step recurrence: " << *strideStore << "\n";
        outs() << "Load step recurrence: " << *strideLoad << "\n";
    #endif

    if (!SE.isKnownNonZero(strideStore) || strideStore != strideLoad){
        outs() << "Cannot compute distance\n";
        return true;
    }

    // delta represents the distance, in number of memory cells, between the starting addresses which are used to access memory
    // in instruction 1 and 2
    const SCEV *instructionsDelta = SE.getMinusSCEV(baseAddressFirstInstruction, baseAddressSecondInstruction);
    const SCEV *dependence_dist = nullptr;
    
    // can we compute distance?
    if (isa<SCEVConstant>(instructionsDelta) && isa<SCEVConstant>(strideStore)) {
<<<<<<< HEAD
  
        // The following lines of code return the product of stride and delta. Since we are working with int, there is no way to obtain d = i' - i = (c1 - c2) / stride. We left diagnostic print to show how we tried to compute the formula.
=======
        
        // The dependence distance between the two instructions is computed from delta and stride,
        // using a method inspired from strong SIV tests.
        //
        // The formula to apply should be the following:
        // d = i' - i = (c1 - c2) / stride, as indicated by Absar in "Scalar Evolution Demystified",
        // but it was decided to skip the division for implementation difficulties,
        // it was used and use a multiplication instead, so that the "distance" would keep into consideration sign difference
        // between delta and stride;
        // this way, the distance is not actually a distance between indexes in access to memory (e.g. A[i] compared to A[i']),
        // but it is just the delta between starting addresses of the two arrays, but inflated by the absolute value of the stride,
        // with a sign that is the result of the sign concordance between stride and delta
>>>>>>> 7024a661
        #ifdef DEBUG
            outs() << "Stride: " << *strideStore << ", delta: " << *instructionsDelta << ". Stride type: "<< *strideStore->getType();
        #endif
        
        dependence_dist = SE.getMulExpr(instructionsDelta, strideStore);
        outs() << "Dependence distance: " << *dependence_dist << "\n";

    }
    else{
        outs() << "Cannot compute distance\n";
        return true;
    }
    
<<<<<<< HEAD
    //TODO: Can we remove? Only for diagnostic purposes
    bool isStoreGELoad = SE.isKnownPredicate(ICmpInst::ICMP_SGE, storeSCEV, loadSCEV);
    
    bool isLoadGELoad = SE.isKnownPredicate(ICmpInst::ICMP_SLT, dependence_dist, SE.getZero(strideStore->getType()));
=======
    bool isDistLT0 = SE.isKnownPredicate(ICmpInst::ICMP_SLT, dependence_dist, SE.getZero(strideStore->getType()));
>>>>>>> 7024a661
    
    #ifdef DEBUG
        outs() << "Predicate 'dependence dist < 0': " << (isDistLT0 ? "True" : "False") << "\n";
    #endif

    return isDistLT0;
}


bool areDistanceIndependent (Loop *l1, Loop *l2, ScalarEvolution &SE, DependenceInfo &DI, LoopInfo &LI)
{
    // get all the loads and stores
    std::vector<Value*> loadsFirstLoop, storesFirstLoop, loadsSecondLoop, storesSecondLoop;

    //Lambda function. This collect loads and stores in vectors 
    auto collectLoadStores = [] (std::vector<Value*> *loads, std::vector<Value*> *stores, Loop *l) {
        for (auto BI = l->block_begin(); BI != l->block_end(); ++BI) {
            
            BasicBlock *BB = *BI;

            for (auto i = BB->begin(); i != BB->end(); i++) {
                Instruction *inst = dyn_cast<Instruction>(i);

                if (inst){
                    if (isa<StoreInst>(inst))
                        stores->push_back(inst);
                    if (isa<LoadInst>(inst))
                        loads->push_back(inst);
                }
                else
                    continue;

            }}
    };
    
    collectLoadStores(&loadsFirstLoop, &storesFirstLoop, l1);
    collectLoadStores(&loadsSecondLoop, &storesSecondLoop, l2);

    #ifdef DEBUG        
        outs() << "\n Loads dump \n";
        for(auto i : loadsFirstLoop)   
            outs() << *i << "\n";
        for(auto i : loadsSecondLoop)   
            outs() << *i << "\n";
        
        outs() << "\n Stores dump \n";    
        for(auto i : storesFirstLoop)  
            outs() << *i << "\n";
        for(auto i : storesSecondLoop)  
            outs() << *i << "\n";
    #endif

    for (auto store: storesFirstLoop){

        Instruction *storeInst = dyn_cast<Instruction>(store);
        
        for (auto load: loadsSecondLoop){
            
            Instruction *loadInst = dyn_cast<Instruction>(load);
            auto instructionDependence = DI.depends(storeInst, loadInst, true);

            #ifdef DEBUG
                outs() << "Checking " << *load << " " << *store << " dep? " << (instructionDependence ? "True" : "False") << "\n";
            #endif

            if (instructionDependence
                && !instructionDependence->isInput()
                && !instructionDependence->isOutput()) {
                
                if(LI.getLoopFor(loadInst->getParent()) != l2 || LI.getLoopFor(storeInst->getParent()) != l1){
                    return false;
                }

                // If isDistanceNegative, then there is a negative distance dependency, so return false
<<<<<<< HEAD
                if (isDistanceNegative(loadInst, storeInst, l2, l1, SE, DI)){
=======
                if (isDistanceNegative(loadInst, storeInst, l2, l1, SE)){
>>>>>>> 7024a661
                    return false;
                }
            }
        }
    }
    return true;
}


/** @brief Fuses the given loops.
 * The body of the second loop, after beeing unlinked, is connected after the body of the first loop.
 * 
 * @param l1 loop 1
 * @param l2 loop 2
*/
void fuseLoop (Loop *l1, Loop *l2)
{
    BasicBlock *l2_entry_block = l2->isGuarded() ? l2->getLoopGuardBranch()->getParent() : l2->getLoopPreheader(); 

    SmallVector<BasicBlock *> exits_blocks;
    
    /*
    Replace the uses of the induction variable of the second loop with 
    the induction variable of the first loop.
    */
    PHINode *index1 = l1->getCanonicalInductionVariable();
    PHINode *index2 = l2->getCanonicalInductionVariable();
    index2->replaceAllUsesWith(index1);

    /*
    Data structure to get reference to the basic blocks that will undergo relocation.
    */
    struct LoopStructure
    {
        BasicBlock *header, *latch, *body_head, *body_tail;

        LoopStructure (Loop *l)
        {
            this->header = l->getHeader();
            this->latch = l->getLoopLatch();
            this->body_head = getBodyHead(l, header);
            this->body_tail = latch->getUniquePredecessor();
        }

        BasicBlock *getBodyHead (Loop *l, BasicBlock *header)
        {
            for (auto sit = succ_begin(header); sit != succ_end(header); sit++)
            {
                BasicBlock *successor = dyn_cast<BasicBlock>(*sit);
                if (l->contains(successor))
                    return successor;
            }
            return nullptr;
        }
    };
    
    LoopStructure *first_loop = new LoopStructure(l1);
    LoopStructure *second_loop = new LoopStructure(l2);

    l2->getExitBlocks(exits_blocks);
    for (BasicBlock *BB : exits_blocks)
    {
        for (pred_iterator pit = pred_begin(BB); pit != pred_end(BB); pit++)
        {
            BasicBlock *predecessor = dyn_cast<BasicBlock>(*pit);
            if (predecessor == l2->getHeader())
            {
                l1->getHeader()->getTerminator()->replaceUsesOfWith(l2_entry_block, BB);
            }
        }
    }

    BranchInst *new_branch = BranchInst::Create(second_loop->latch);
    ReplaceInstWithInst(second_loop->header->getTerminator(), new_branch);

    first_loop->body_tail->getTerminator()->replaceUsesOfWith(first_loop->latch, second_loop->body_head);
    second_loop->body_tail->getTerminator()->replaceUsesOfWith(second_loop->latch, first_loop->latch);

    delete first_loop; delete second_loop;

    return;
}

PreservedAnalyses LoopFusion::run (Function &F,FunctionAnalysisManager &AM)
{   
    LoopInfo &LI = AM.getResult<LoopAnalysis>(F);
    ScalarEvolution &SE = AM.getResult<ScalarEvolutionAnalysis>(F);
    DominatorTree &DT = AM.getResult<DominatorTreeAnalysis>(F);
    PostDominatorTree &PDT = AM.getResult<PostDominatorTreeAnalysis>(F);
    DependenceInfo &DI = AM.getResult<DependenceAnalysis>(F);

    SmallVector<Loop *, 4> loops_forest = LI.getLoopsInPreorder();

    if (loops_forest.size() <= 1)
        return PreservedAnalyses::all();

    std::unordered_map<unsigned, Loop*> last_loop_at_level = {{loops_forest[0]->getLoopDepth(), loops_forest[0]}};

    bool fusion_happened = false;

    for (size_t i = 1; i < loops_forest.size(); i++)
    {
        unsigned loop_depth = loops_forest[i]->getLoopDepth();
        Loop *l1 = last_loop_at_level[loop_depth];
        Loop *l2 = loops_forest[i];

        // check whether l1 exists (i.e. there is a loop at the current loop level that has been visited before) and check for the same parent
        if (l1 && l1->getParentLoop() == l2->getParentLoop())
        {
            /*
            Expoliting the logical short-circuit, as soon as one of the functions returns false, 
            the others remaining checks are not executed and the if statement condition becomes false.
            */ 
            if (areAdjacent(l1, l2) && 
                haveSameIterationsNumber(l1, l2, &SE) && 
                areFlowEquivalent(l1, l2, &DT, &PDT) && 
                areDistanceIndependent(l1, l2, SE, DI, LI))
            {
                outs() << "Starting fusion ...\n";
                fuseLoop(l1, l2);
                fusion_happened = true;
                outs() << "Fusion done\n";
                break;
            }
        }
        last_loop_at_level[loop_depth] = loops_forest[i];
    }

    return fusion_happened ? PreservedAnalyses::none() : PreservedAnalyses::all();
}<|MERGE_RESOLUTION|>--- conflicted
+++ resolved
@@ -91,14 +91,10 @@
 */
 bool isDistanceNegative (Instruction *inst1, Instruction *inst2, Loop *loop1, Loop *loop2, ScalarEvolution &SE)
 {   
-<<<<<<< HEAD
-    // This lambda returns CanonicalAddExpr (or something better if it exists)
-    auto getSCEVExpr = [&SE](Instruction *instructionToAnalyze, Loop *loopOfTheInstruction) -> const SCEVAddRecExpr* {
-=======
+
     // This lambda returns a polynomial recurrence on the trip count, an object of type SCEVAddRecExpr*,
     // the reason is that this class offers more utilities than a regular SCEV*
-    auto getSCEVExpr = [&SE](Instruction *instToAnalyze, Loop *loop) -> const SCEVAddRecExpr* {
->>>>>>> 7024a661
+    auto getSCEVExpr = [&SE](Instruction *instructionToAnalyze, Loop *loopOfTheInstruction) -> const SCEVAddRecExpr* {
         
         Value *instructionArguments = getLoadStorePointerOperand(instructionToAnalyze);        
         const SCEV *SCEVFromInstruction = SE.getSCEVAtScope(instructionArguments, loopOfTheInstruction);   
@@ -107,13 +103,9 @@
             outs() << "SCEV: " << *SCEVFromInstruction << " with type " << SCEVFromInstruction->getSCEVType() << "\n";
         #endif
 
-<<<<<<< HEAD
+        // only convert "compatible" types of SCEV
         if ((SCEVFromInstruction->getSCEVType() != SCEVTypes::scAddRecExpr && SCEVFromInstruction->getSCEVType() != SCEVTypes::scAddExpr))
-=======
-        // only convert "compatible" types of SCEV
-        if ((scevPtr->getSCEVType() != SCEVTypes::scAddRecExpr && scevPtr->getSCEVType() != SCEVTypes::scAddExpr))
->>>>>>> 7024a661
-            return nullptr;
+          return nullptr;
         
         std::vector<const SCEV *> SCEVOperands = SCEVFromInstruction->operands();
         
@@ -125,22 +117,15 @@
         #endif
 
         SmallPtrSet<const SCEVPredicate *, 4> Preds;
-<<<<<<< HEAD
-
-        const SCEVAddRecExpr *CanonicalAddExpr = SE.convertSCEVToAddRecWithPredicates(SCEVFromInstruction, loopOfTheInstruction, Preds);       
-
-        outs() << *CanonicalAddExpr << "\n";
-
-        return CanonicalAddExpr;
-=======
-        const SCEVAddRecExpr *PolRec = SE.convertSCEVToAddRecWithPredicates(scevPtr, loop, Preds);       
+
+        const SCEVAddRecExpr *PolRec = SE.convertSCEVToAddRecWithPredicates(SCEVFromInstruction, loopOfTheInstruction, Preds);       
         
         #ifdef DEBUG
             outs() << "Polynomial recurrence" << *PolRec << "\n";
         #endif
         
         return PolRec;
->>>>>>> 7024a661
+
     };
 
     const SCEVAddRecExpr *inst1AddRec = getSCEVExpr(inst1, loop1); 
@@ -177,23 +162,19 @@
     
     // can we compute distance?
     if (isa<SCEVConstant>(instructionsDelta) && isa<SCEVConstant>(strideStore)) {
-<<<<<<< HEAD
-  
-        // The following lines of code return the product of stride and delta. Since we are working with int, there is no way to obtain d = i' - i = (c1 - c2) / stride. We left diagnostic print to show how we tried to compute the formula.
-=======
-        
+
         // The dependence distance between the two instructions is computed from delta and stride,
         // using a method inspired from strong SIV tests.
         //
         // The formula to apply should be the following:
         // d = i' - i = (c1 - c2) / stride, as indicated by Absar in "Scalar Evolution Demystified",
         // but it was decided to skip the division for implementation difficulties,
-        // it was used and use a multiplication instead, so that the "distance" would keep into consideration sign difference
+        // it was used a multiplication instead, so that the "distance" would keep into consideration sign difference
         // between delta and stride;
         // this way, the distance is not actually a distance between indexes in access to memory (e.g. A[i] compared to A[i']),
         // but it is just the delta between starting addresses of the two arrays, but inflated by the absolute value of the stride,
         // with a sign that is the result of the sign concordance between stride and delta
->>>>>>> 7024a661
+      
         #ifdef DEBUG
             outs() << "Stride: " << *strideStore << ", delta: " << *instructionsDelta << ". Stride type: "<< *strideStore->getType();
         #endif
@@ -207,14 +188,8 @@
         return true;
     }
     
-<<<<<<< HEAD
-    //TODO: Can we remove? Only for diagnostic purposes
-    bool isStoreGELoad = SE.isKnownPredicate(ICmpInst::ICMP_SGE, storeSCEV, loadSCEV);
-    
-    bool isLoadGELoad = SE.isKnownPredicate(ICmpInst::ICMP_SLT, dependence_dist, SE.getZero(strideStore->getType()));
-=======
+
     bool isDistLT0 = SE.isKnownPredicate(ICmpInst::ICMP_SLT, dependence_dist, SE.getZero(strideStore->getType()));
->>>>>>> 7024a661
     
     #ifdef DEBUG
         outs() << "Predicate 'dependence dist < 0': " << (isDistLT0 ? "True" : "False") << "\n";
@@ -289,11 +264,9 @@
                 }
 
                 // If isDistanceNegative, then there is a negative distance dependency, so return false
-<<<<<<< HEAD
-                if (isDistanceNegative(loadInst, storeInst, l2, l1, SE, DI)){
-=======
+
                 if (isDistanceNegative(loadInst, storeInst, l2, l1, SE)){
->>>>>>> 7024a661
+
                     return false;
                 }
             }
